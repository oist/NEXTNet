cmake_minimum_required(VERSION 3.16)

project(Epidemics-On-Networks LANGUAGES CXX)

# *** Simulation library sources and headers
set(LIB_SOURCES
    epidemics/graph.cpp
    epidemics/dynamic_graph.cpp
    epidemics/algorithm.cpp
    epidemics/random.cpp
    epidemics/simulation.cpp
    epidemics/NextReaction.cpp
    epidemics/NextReactionMeanField.cpp
    epidemics/nMGA.cpp
    epidemics/utility.cpp)

set(LIB_HEADERS
    epidemics/types.h
    epidemics/graph.h
    epidemics/dynamic_graph.h
    epidemics/random.h
    epidemics/algorithm.h
    epidemics/NextReaction.h
    epidemics/NextReactionMeanField.h
    epidemics/nMGA.h
    epidemics/simulation.h
    epidemics/permutation.h
    epidemics/utility.h)

SET(LIB_PCH epidemics/stdafx.h)

# *** Command-line simulator sources and headers
set(SIMULATOR_SOURCES
    epidemics/analysis.cpp
    epidemics/main.cpp
    epidemics/programs/average.cpp
    epidemics/programs/scale_free.cpp
    epidemics/programs/benchmark.cpp
    epidemics/programs/trajectory.cpp
    epidemics/programs/customtrajectory.cpp
    epidemics/programs/sis_meanfield_gamma_gamma.cpp
    epidemics/programs/profile.cpp
    epidemics/programs/benchmark_priorityqueue.cpp)

set(SIMULATOR_HEADERS
    epidemics/analysis.h)

# *** Unit tests sources and headers
set(TESTS_SOURCES
    epidemics/analysis.cpp
    epidemics/tests/plot.cpp
    epidemics/tests/main.cpp
    epidemics/tests/utility.cpp
    epidemics/tests/graph.cpp
    epidemics/tests/dynamic_graph.cpp
    epidemics/tests/random.cpp
    epidemics/tests/nextreaction.cpp
    epidemics/tests/nmga.cpp)

set(TESTS_HEADERS
    epidemics/tests/simulate.h
    epidemics/tests/analytical.h
    epidemics/tests/parallel.h
    epidemics/tests/plot.h
    epidemics/tests/gnuplot-iostream.h
    epidemics/catch/catch.hpp)

set(TESTS_PCH
    epidemics/tests/stdafx.h)

# *** Global build settings

# Includes are relative to the epidemics/ folder
include_directories(AFTER SYSTEM epidemics ext/dyndist)

# Use C++17
set(CMAKE_CXX_STANDARD 17)
set(CMAKE_CXX_STANDARD_REQUIRED ON)

# Hide symbols
set(CMAKE_CXX_VISIBILITY_PRESET hidden)
set(CMAKE_VISIBILITY_INLINES_HIDDEN true)

# Enable all warnings
add_compile_options(-Wall)

add_compile_definitions(${CMAKE_DEFINES})

# *** Dependencies

# Boost headers are mandatory, iostreamd and filesystem are optional
# and allow plots to be generated during test runs
find_package(Boost REQUIRED OPTIONAL_COMPONENTS iostreams filesystem)
link_libraries(Boost::boost)
if (Boost_FILESYSTEM_FOUND)
    message("Boost filesystem: Found")
else()
    message("Boost filesystem: Not Found")
endif()
if (Boost_IOSTREAMS_FOUND)
    message("Boost iostreams: Found")
else()
    message("Boost iostreams: Not Found")
endif()

# Intel Thread Building Blocks are optional, if present
# they speed up the tests by executing simulations in parallel
<<<<<<< HEAD
find_package(TBB)
if (TBB_FOUND)
    message("Thread Building Blocks: Found")
    add_compile_definitions(TBB_SUPPRESS_DEPRECATED_MESSAGES)
else()
    message("Thread Building Blocks: Not Found")
=======
if (NOT SERIALIZE)
    find_package(TBB)
    if (TBB_FOUND)
        message("Thread Building Blocks: Found")
    else()
        message("Thread Building Blocks: Not Found")
    endif()
>>>>>>> 1efe473d
endif()

# Gnuplot is optional, if present can generate plos
find_program(Gnuplot gnuplot)
if (Gnuplot)
    message("Gnuplot: Found (${Gnuplot})")
else()
    message("Gnuplot: Not Found")
endif()

# *** Build command-line similator
add_executable(simulator
    ${SIMULATOR_SOURCES}
    ${LIB_SOURCES}
    ${SIMULATOR_HEADERS}
    ${LIB_HEADERS}
    ${LIB_PCH})
target_precompile_headers(simulator
    PUBLIC ${LIB_PCH})

# Enable address and undefined behaviour sanitizers for debug builds
if (SANITIZE STREQUAL "debug")
    message("Address and thread sanitizer during simulations: Debug builds")
    target_compile_options(simulator PRIVATE
        "$<$<CONFIG:DEBUG>:-fsanitize=address>"
        "$<$<CONFIG:DEBUG>:-fsanitize=undefined>")
    target_link_options(simulator PRIVATE
        "$<$<CONFIG:DEBUG>:-fsanitize=address>"
        "$<$<CONFIG:DEBUG>:-fsanitize=undefined>")
elseif (SANITIZE STREQUAL "always")
    message("Address and thread sanitizer during simulations: Always")
    target_compile_options(simulator PRIVATE
        "-fsanitize=address"
        "-fsanitize=undefined")
    target_link_options(simulator PRIVATE
        "-fsanitize=address"
        "-fsanitize=undefined")
else()
    message("Address and thread sanitizer during simulations: Disabled")
endif()

# *** Build unit test runner
add_executable(tests
    ${TESTS_SOURCES}
    ${LIB_SOURCES}
    ${TESTS_HEADERS}
    ${TESTS_PCH}
    ${LIB_HEADERS}
    ${LIB_PCH})
target_precompile_headers(tests
    PUBLIC ${LIB_PCH}
    PUBLIC ${TESTS_PCH})
set_source_files_properties(epidemics/tests/main.cpp
    PROPERTIES SKIP_PRECOMPILE_HEADERS ON)
if ((NOT SERIALIZE) AND TBB_FOUND)
    message("Parallelization: Enabled")
    target_link_libraries(tests TBB::tbb)
    add_definitions(-DPARALLELIZE=1)
else()
    message("Parallelization: Disabled")
    add_definitions(-DPARALLELIZE=0)
endif()
if (Gnuplot AND Boost_FILESYSTEM_FOUND AND Boost_IOSTREAMS_FOUND)
    message("Plotting during tests: Enabled")
    target_link_libraries(tests Boost::boost Boost::iostreams Boost::filesystem)
    target_compile_definitions(tests PRIVATE
        ENABLE_PLOTTING=1
        GNUPLOT_DEFAULT_COMMAND="${Gnuplot} -persist"
     )
else()
    message("Plotting during tests: Disabled")
endif()

# Enable address and undefined behaviour sanitizers for all builds
if (SANITIZE STREQUAL "debug")
    message("Address and thread sanitizer during tests: Debug builds")
    target_compile_options(tests PRIVATE
        "$<$<CONFIG:DEBUG>:-fsanitize=address>"
        "$<$<CONFIG:DEBUG>:-fsanitize=undefined>")
    target_link_options(tests PRIVATE
        "$<$<CONFIG:DEBUG>:-fsanitize=address>"
        "$<$<CONFIG:DEBUG>:-fsanitize=undefined>")
elseif (SANITIZE STREQUAL "always")
    message("Address and thread sanitizer during tests: Always")
    target_compile_options(tests PRIVATE
        "-fsanitize=address"
        "-fsanitize=undefined")
    target_link_options(tests PRIVATE
        "-fsanitize=address"
        "-fsanitize=undefined")
else()
    message("Address and thread sanitizer during tests: Disabled")
endif()<|MERGE_RESOLUTION|>--- conflicted
+++ resolved
@@ -105,22 +105,14 @@
 
 # Intel Thread Building Blocks are optional, if present
 # they speed up the tests by executing simulations in parallel
-<<<<<<< HEAD
-find_package(TBB)
-if (TBB_FOUND)
-    message("Thread Building Blocks: Found")
-    add_compile_definitions(TBB_SUPPRESS_DEPRECATED_MESSAGES)
-else()
-    message("Thread Building Blocks: Not Found")
-=======
 if (NOT SERIALIZE)
     find_package(TBB)
     if (TBB_FOUND)
         message("Thread Building Blocks: Found")
+        add_compile_definitions(TBB_SUPPRESS_DEPRECATED_MESSAGES)
     else()
         message("Thread Building Blocks: Not Found")
     endif()
->>>>>>> 1efe473d
 endif()
 
 # Gnuplot is optional, if present can generate plos
