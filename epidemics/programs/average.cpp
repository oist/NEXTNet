--- conflicted
+++ resolved
@@ -22,13 +22,8 @@
 	double MEAN_INFECTION = atof(argv[4]);
     double VARIANCE_INFECTION = atof(argv[5]);
 
-<<<<<<< HEAD
-    // Initial number of infected
-    double I0 = atof(argv[6]);
-=======
     // Initial percentage of infected (float from 0 to 100);
     // double I0 = atof(argv[6]);
->>>>>>> 1efe473d
     int nb_simulation = atoi(argv[7]);
     string output_filename = argv[8];
     
